# 
# LSST Data Management System
# Copyright 2008, 2009, 2010 LSST Corporation.
# 
# This product includes software developed by the
# LSST Project (http://www.lsst.org/).
#
# This program is free software: you can redistribute it and/or modify
# it under the terms of the GNU General Public License as published by
# the Free Software Foundation, either version 3 of the License, or
# (at your option) any later version.
# 
# This program is distributed in the hope that it will be useful,
# but WITHOUT ANY WARRANTY; without even the implied warranty of
# MERCHANTABILITY or FITNESS FOR A PARTICULAR PURPOSE.  See the
# GNU General Public License for more details.
# 
# You should have received a copy of the LSST License Statement and 
# the GNU General Public License along with this program.  If not, 
# see <http://www.lsstcorp.org/LegalNotices/>.
#
import numpy as num
import lsst.pex.logging as pexLog
import lsst.pex.config as pexConfig
import lsst.afw.image as afwImage
import lsst.afw.math as afwMath
import lsst.afw.geom as afwGeom
import lsst.afw.table as afwTable
import lsst.afw.detection as afwDetect
import lsst.pipe.base as pipeBase
import lsst.meas.algorithms as measAlg
from .makeKernelBasisList import makeKernelBasisList
from .psfMatch import PsfMatch, PsfMatchConfigDF, PsfMatchConfigAL
from . import utils as diUtils 
from . import diffimLib
from . import diffimTools
import lsst.afw.display.ds9 as ds9

sigma2fwhm = 2. * num.sqrt(2. * num.log(2.))

class ImagePsfMatchConfig(pexConfig.Config):
    kernel = pexConfig.ConfigChoiceField(
        doc = "kernel type",
        typemap = dict(
            AL = PsfMatchConfigAL,
            DF = PsfMatchConfigDF
        ),
        default = "AL",
    )

class ImagePsfMatchTask(PsfMatch):
    """PSF-match images to reference images

    Fits the following model:
    image to not convolve = (image to convolve convolved with PSF matching kernel) + background model
    """
    ConfigClass = ImagePsfMatchConfig

    def __init__(self, *args, **kwargs):
        """Create a PsfMatchToImage
        
        @param config: see lsst.ip.diffim.PsfMatchConfig
        @param logName: name by which messages are logged
        """
        PsfMatch.__init__(self, *args, **kwargs)
        self.kconfig = self.config.kernel.active
        self._warper = afwMath.Warper.fromConfig(self.kconfig.warpingConfig)

    @pipeBase.timeMethod
    def run(self, templateImage, scienceImage, mode, **kwargs):
        self.log.warn("run is deprecated; call the appropriate method directly")

        if mode == "matchExposures":
            return self.matchExposures(templateImage, scienceImage, **kwargs)

        elif mode == "matchMaskedImages":
            return self.matchMaskedImages(templateImage, scienceImage, **kwargs)

        elif mode == "subtractExposures":
            return self.subtractExposures(templateImage, scienceImage, **kwargs)

        elif mode == "subtractMaskedImages":
            return self.subtractMaskedImages(templateImage, scienceImage, **kwargs)
        else:
            raise ValueError("Invalid mode requested")
        
    @pipeBase.timeMethod
    def matchExposures(self, templateExposure, scienceExposure,
                       templateFwhmPix = None, scienceFwhmPix = None,
                       candidateList = None, doWarping = True, convolveTemplate = True):
        """Warp and PSF-match an exposure to the reference

        Do the following, in order:
        - Warp templateExposure to match scienceExposure,
            if doWarping True and their WCSs do not already match
        - Determine a PSF matching kernel and differential background model
            that matches templateExposure to scienceExposure
        - Convolve templateExposure by PSF matching kernel
        
        @param templateExposure: Exposure to warp and PSF-match to the reference masked image
        @param scienceExposure: Exposure whose WCS and PSF are to be matched to
        @param templateFwhmPix: FWHM (in pixels) of the Psf in the template image (image to convolve)
        @param scienceFwhmPix: FWHM (in pixels) of the Psf in the science image
        @param candidateList: a list of footprints/maskedImages for kernel candidates; if None then source detection is run.
            - Currently supported: list of Footprints or measAlg.PsfCandidateF
        @param doWarping: what to do if templateExposure's and scienceExposure's WCSs do not match:
            - if True then warp templateExposure to match scienceExposure
            - if False then raise an Exception
        @param convolveTemplate: convolve the template image or the science image
            - if True, templateExposure is warped if doWarping, templateExposure is convolved
            - if False, templateExposure is warped if doWarping, scienceExposure is convolved
        
        @return a pipeBase.Struct containing these fields:
        - matchedImage: the PSF-matched exposure =
            warped templateExposure convolved by psfMatchingKernel. This has:
            - the same parent bbox, Wcs and Calib as scienceExposure
            - the same filter as templateExposure
            - no Psf (because the PSF-matching process does not compute one)
        - psfMatchingKernel: the PSF matching kernel
        - backgroundModel: differential background model
        - kernelCellSet: SpatialCellSet used to solve for the PSF matching kernel

        @raise RuntimeError if doWarping is False and templateExposure's and scienceExposure's
            WCSs do not match
        """
        if not self._validateWcs(templateExposure, scienceExposure):
            if doWarping:
                pexLog.Trace(self.log.getName(), 1, "Astrometrically registering template to science image")
                templateExposure = self._warper.warpExposure(scienceExposure.getWcs(), 
                    templateExposure, destBBox = scienceExposure.getBBox(afwImage.PARENT))
            else:
                pexLog.Trace(self.log.getName(), 1, "ERROR: Input images not registered")
                raise RuntimeError, "Input images not registered"

        if templateFwhmPix is None:
            if not templateExposure.hasPsf():
                pexLog.Trace(self.log.getName(), 1, "WARNING: no estimate of Psf FWHM for template image")
            else:
                psf = templateExposure.getPsf()
                width, height = psf.getKernel().getDimensions()
                psfAttr = measAlg.PsfAttributes(psf, width//2, height//2)
                templateSigPix = psfAttr.computeGaussianWidth(psfAttr.ADAPTIVE_MOMENT)
                templateFwhmPix = templateSigPix * sigma2fwhm 
        if scienceFwhmPix is None:
            if not scienceExposure.hasPsf():
                pexLog.Trace(self.log.getName(), 1, "WARNING: no estimate of Psf FWHM for science image")
            else:
                psf = scienceExposure.getPsf()
                width, height = psf.getKernel().getDimensions()
                psfAttr = measAlg.PsfAttributes(psf, width//2, height//2)
                scienceSigPix = psfAttr.computeGaussianWidth(psfAttr.ADAPTIVE_MOMENT)
                scienceFwhmPix = scienceSigPix * sigma2fwhm 

        if candidateList != None:
            if type(candidateList[0]) == afwTable.SourceRecord:
                candidateList = diffimTools.sourceToFootprintList(candidateList, templateExposure, scienceExposure, 
                                                                  self.kconfig.detectionConfig, self.log)
        if convolveTemplate:
            results = self.matchMaskedImages(
                templateExposure.getMaskedImage(), scienceExposure.getMaskedImage(),
                templateFwhmPix = templateFwhmPix, scienceFwhmPix = scienceFwhmPix,
                candidateList = candidateList)
        else:
            results = self.matchMaskedImages(
                scienceExposure.getMaskedImage(), templateExposure.getMaskedImage(),
                templateFwhmPix = scienceFwhmPix, scienceFwhmPix = templateFwhmPix,
                candidateList = candidateList)
        
        psfMatchedExposure = afwImage.makeExposure(results.matchedImage, scienceExposure.getWcs())
        psfMatchedExposure.setFilter(templateExposure.getFilter())
        psfMatchedExposure.setCalib(scienceExposure.getCalib())
        results.warpedExposure  = templateExposure
        results.matchedExposure = psfMatchedExposure
        return results

    @pipeBase.timeMethod
    def matchMaskedImages(self, templateMaskedImage, scienceMaskedImage, 
                          templateFwhmPix = None, scienceFwhmPix = None, 
                          candidateList = None):
        """PSF-match a MaskedImage (templateMaskedImage) to a reference MaskedImage (scienceMaskedImage)

        Do the following, in order:
        - Determine a PSF matching kernel and differential background model
            that matches templateMaskedImage to scienceMaskedImage
        - Convolve templateMaskedImage by the PSF matching kernel
        
        @param templateMaskedImage: masked image to PSF-match to the reference masked image;
            must be warped to match the reference masked image
        @param scienceMaskedImage: maskedImage whose PSF is to be matched to
        @param templateFwhmPix: FWHM (in pixels) of the Psf in the template image (image to convolve)
        @param scienceFwhmPix: FWHM (in pixels) of the Psf in the science image
        @param candidateList: a list of footprints/maskedImages for kernel candidates; if None then source detection is run.
            - Currently supported: list of Footprints or measAlg.PsfCandidateF
        
        @return a pipeBase.Struct containing these fields:
        - psfMatchedMaskedImage: the PSF-matched masked image =
            templateMaskedImage convolved with psfMatchingKernel.
            This has the same xy0, dimensions and wcs as scienceMaskedImage.
        - psfMatchingKernel: the PSF matching kernel
        - backgroundModel: differential background model
        - kernelCellSet: SpatialCellSet used to solve for the PSF matching kernel
        
        @raise RuntimeError if input images have different dimensions
        """


        if not self._validateSize(templateMaskedImage, scienceMaskedImage):
            pexLog.Trace(self.log.getName(), 1, "ERROR: Input images different size")
            raise RuntimeError, "Input images different size"
            
        self.log.log(pexLog.Log.INFO, "compute PSF-matching kernel")
<<<<<<< HEAD
        if psfFwhmPixTc and psfFwhmPixTnc:
            pexLog.Trace(self.log.getName(), 2, "Matching Psf FWHM %.2f -> %.2f pix" % (psfFwhmPixTc, psfFwhmPixTnc))




        if self.kconfig.useBicForKernelBasis:
            tmpKernelCellSet = self._buildCellSet(maskedImageToConvolve,
                                                  maskedImageToNotConvolve,
                                                  candidateList = candidateList)
            nbe = diffimTools.NbasisEvaluator(self.kconfig, psfFwhmPixTc, psfFwhmPixTnc)
            bicDegrees = nbe(tmpKernelCellSet, self.log)
            basisList = makeKernelBasisList(self.kconfig, psfFwhmPixTc, psfFwhmPixTnc, bicDegrees[0])
            del tmpKernelCellSet
        else:
            basisList = makeKernelBasisList(self.kconfig, psfFwhmPixTc, psfFwhmPixTnc)


        kernelCellSet = self._buildCellSet(maskedImageToConvolve,
                                           maskedImageToNotConvolve,
                                           candidateList = candidateList)

=======
        kernelCellSet = self._buildCellSet(templateMaskedImage,
                                           scienceMaskedImage,
                                           candidateList = candidateList)

        if templateFwhmPix and scienceFwhmPix:
            pexLog.Trace(self.log.getName(), 2, "Matching Psf FWHM %.2f -> %.2f pix" % (templateFwhmPix, scienceFwhmPix))
        basisList = makeKernelBasisList(self.kconfig, templateFwhmPix, scienceFwhmPix)

>>>>>>> 845e490e
        spatialSolution, psfMatchingKernel, backgroundModel = self._solve(kernelCellSet, basisList)
        conditionNum = spatialSolution.getConditionNumber(eval("diffimLib.KernelSolution.%s" % (self.kconfig.conditionNumberType)))        
        self.metadata.set("spatialConditionNum", conditionNum)

        import lsstDebug
        display = lsstDebug.Info(__name__).display
        displayTemplate = lsstDebug.Info(__name__).displayTemplate
        displaySciIm = lsstDebug.Info(__name__).displaySciIm
        displaySpatialCells = lsstDebug.Info(__name__).displaySpatialCells
        maskTransparency = lsstDebug.Info(__name__).maskTransparency   
        if not maskTransparency:
            maskTransparency = 0
        ds9.setMaskTransparency(maskTransparency)

        if display and displayTemplate:
            ds9.mtv(templateMaskedImage, frame=lsstDebug.frame, title="Image to convolve")
            lsstDebug.frame += 1

        if display and displaySpatialCells:
            diUtils.showKernelSpatialCells(scienceMaskedImage, kernelCellSet, 
                                           symb="o", ctype=ds9.CYAN, ctypeUnused=ds9.YELLOW, ctypeBad=ds9.RED,
                                           size=4, frame=lsstDebug.frame)
            lsstDebug.frame += 1
        elif display and  displaySciIm:
            ds9.mtv(scienceMaskedImage, frame=lsstDebug.frame, title="Image to not convolve")
            lsstDebug.frame += 1

        psfMatchedMaskedImage = afwImage.MaskedImageF(templateMaskedImage.getBBox(afwImage.PARENT))
        doNormalize = False
        afwMath.convolve(psfMatchedMaskedImage, templateMaskedImage, psfMatchingKernel, doNormalize)
        self.log.log(pexLog.Log.INFO, "done")
        return pipeBase.Struct(
            matchedImage = psfMatchedMaskedImage,
            psfMatchingKernel = psfMatchingKernel,
            backgroundModel = backgroundModel,
            kernelCellSet = kernelCellSet,
        )

    @pipeBase.timeMethod
    def subtractExposures(self, templateExposure, scienceExposure,
                          templateFwhmPix = None, scienceFwhmPix = None,
                          candidateList = None, doWarping = True, convolveTemplate = True):
        """Subtract two Exposures
        
        Do the following, in order:
        - Warp templateExposure to match scienceExposure, if their WCSs do not already match
        - Determine a PSF matching kernel and differential background model
            that matches templateExposure to scienceExposure
        - PSF-match templateExposure to scienceExposure
        - Compute subtracted exposure (see return values for equation).

        @param templateExposure: exposure to PSF-match to scienceExposure
        @param scienceExposure: reference Exposure
        @param templateFwhmPix: FWHM (in pixels) of the Psf in the template image (image to convolve)
        @param scienceFwhmPix: FWHM (in pixels) of the Psf in the science image
        @param candidateList: a list of footprints/maskedImages for kernel candidates; if None then source detection is run.
            - Currently supported: list of Footprints or measAlg.PsfCandidateF
        @param doWarping: what to do if templateExposure's and scienceExposure's WCSs do not match:
            - if True then warp templateExposure to match scienceExposure
            - if False then raise an Exception
        @param convolveTemplate: convolve the template image or the science image
            - if True, templateExposure is warped if doWarping, templateExposure is convolved
            - if False, templateExposure is warped if doWarping, scienceExposure is convolved
        
        @return a pipeBase.Struct containing these fields:
        - subtractedExposure: subtracted Exposure = scienceExposure - (matchedImage + backgroundModel)
        - matchedImage: templateExposure after warping to match templateExposure (if doWarping true),
            and convolving with psfMatchingKernel
        - psfMatchingKernel: PSF matching kernel
        - backgroundModel: differential background model
        - kernelCellSet: SpatialCellSet used to determine PSF matching kernel
        """     
        results = self.matchExposures(
            templateExposure = templateExposure,
            scienceExposure = scienceExposure,
            templateFwhmPix = templateFwhmPix,
            scienceFwhmPix = scienceFwhmPix,
            candidateList = candidateList,
            doWarping = doWarping,
            convolveTemplate = convolveTemplate
        )
        
        subtractedExposure = afwImage.ExposureF(scienceExposure, True)
        if convolveTemplate:
            subtractedMaskedImage  = subtractedExposure.getMaskedImage()
            subtractedMaskedImage -= results.matchedExposure.getMaskedImage()
            subtractedMaskedImage -= results.backgroundModel
        else:
            subtractedExposure.setMaskedImage(results.warpedExposure.getMaskedImage())
            subtractedMaskedImage  = subtractedExposure.getMaskedImage()
            subtractedMaskedImage -= results.matchedExposure.getMaskedImage()
            subtractedMaskedImage -= results.backgroundModel

            # Preserve polarity of differences
            subtractedMaskedImage *= -1

            # Place back on native photometric scale
            subtractedMaskedImage /= results.psfMatchingKernel.computeImage(afwImage.ImageD(results.psfMatchingKernel.getDimensions()), False)

        import lsstDebug
        display = lsstDebug.Info(__name__).display
        displayDiffIm = lsstDebug.Info(__name__).displayDiffIm
        maskTransparency = lsstDebug.Info(__name__).maskTransparency   
        if not maskTransparency:
            maskTransparency = 0
        ds9.setMaskTransparency(maskTransparency)
        if display and displayDiffIm:
            ds9.mtv(templateExposure, frame=lsstDebug.frame, title="Template")
            lsstDebug.frame += 1
            ds9.mtv(results.matchedExposure, frame=lsstDebug.frame, title="Matched template")
            lsstDebug.frame += 1
            ds9.mtv(scienceExposure, frame=lsstDebug.frame, title="Target")
            lsstDebug.frame += 1
            ds9.mtv(subtractedExposure, frame=lsstDebug.frame, title="Subtracted")
            lsstDebug.frame += 1

        results.subtractedExposure = subtractedExposure
        return results

    @pipeBase.timeMethod
    def subtractMaskedImages(self, templateMaskedImage, scienceMaskedImage,
                             templateFwhmPix = None, scienceFwhmPix = None,
                             candidateList = None):
        """Subtract two MaskedImages
        
        Do the following, in order:
        - PSF-match templateMaskedImage to scienceMaskedImage
        - Determine the differential background
        - Return the difference: scienceMaskedImage -
            ((warped templateMaskedImage convolved with psfMatchingKernel) + backgroundModel)
        
        @param templateMaskedImage: MaskedImage to PSF-match to scienceMaskedImage
        @param scienceMaskedImage: reference MaskedImage
        @param templateFwhmPix: FWHM (in pixels) of the Psf in the template image (image to convolve)
        @param scienceFwhmPix: FWHM (in pixels) of the Psf in the science image
        @param candidateList: a list of footprints/maskedImages for kernel candidates; if None then source detection is run.
            - Currently supported: list of Footprints or measAlg.PsfCandidateF
        
        @return a pipeBase.Struct containing these fields:
        - subtractedMaskedImage = scienceMaskedImage - (matchedImage + backgroundModel)
        - matchedImage: templateMaskedImage convolved with psfMatchingKernel
        - psfMatchingKernel: PSF matching kernel
        - backgroundModel: differential background model
        - kernelCellSet: SpatialCellSet used to determine PSF matching kernel
        """
        results = self.matchMaskedImages(
            templateMaskedImage = templateMaskedImage,
            scienceMaskedImage = scienceMaskedImage,
            templateFwhmPix = templateFwhmPix,
            scienceFwhmPix = scienceFwhmPix,
            candidateList = candidateList,
            )

        subtractedMaskedImage  = afwImage.MaskedImageF(scienceMaskedImage, True)
        subtractedMaskedImage -= results.matchedImage
        subtractedMaskedImage -= results.backgroundModel
        results.subtractedMaskedImage = subtractedMaskedImage

        import lsstDebug
        display = lsstDebug.Info(__name__).display
        displayDiffIm = lsstDebug.Info(__name__).displayDiffIm
        maskTransparency = lsstDebug.Info(__name__).maskTransparency   
        if not maskTransparency:
            maskTransparency = 0
        ds9.setMaskTransparency(maskTransparency)
        if display and displayDiffIm:
            ds9.mtv(subtractedMaskedImage, frame=lsstDebug.frame)
            lsstDebug.frame += 1

        return results

    def _adaptCellSize(self, candidateList):
        """ NOT IMPLEMENTED YET"""
        nCand = len(candidateList)
        return self.kconfig.sizeCellX, self.kconfig.sizeCellY

    def _buildCellSet(self, templateMaskedImage, scienceMaskedImage, candidateList = None):
        """Build a SpatialCellSet for use with the solve method

        @param templateMaskedImage: MaskedImage to PSF-matched to scienceMaskedImage
        @param scienceMaskedImage: reference MaskedImage
        @param candidateList: a list of footprints/maskedImages for kernel candidates; if None then source detection is run.
            - Currently supported: list of Footprints or measAlg.PsfCandidateF
        
        @return kernelCellSet: a SpatialCellSet for use with self._solve
        """
        # Candidate source footprints to use for Psf matching
        if candidateList == None:
            self.log.log(pexLog.Log.INFO, "temporarily subtracting backgrounds for detection")
            mi1 = templateMaskedImage.Factory(templateMaskedImage, True)
            mi2 = scienceMaskedImage.Factory(scienceMaskedImage, True)
            tmp = diffimTools.backgroundSubtract(self.kconfig.afwBackgroundConfig, [mi1, mi2])

            detConfig = self.kconfig.detectionConfig
            kcDetect = diffimLib.KernelCandidateDetectionF(pexConfig.makePolicy(detConfig))
            kcDetect.apply(mi1, mi2)
            candidateList = kcDetect.getFootprints()

        sizeCellX, sizeCellY = self._adaptCellSize(candidateList)

        # Object to store the KernelCandidates for spatial modeling
        kernelCellSet = afwMath.SpatialCellSet(templateMaskedImage.getBBox(afwImage.PARENT),
                                               sizeCellX, sizeCellY)
        
            
        policy = pexConfig.makePolicy(self.kconfig)
        # Place candidates within the spatial grid
        for cand in candidateList:
            bbox = cand.getBBox()
            
            # Grab the centers in the parent's coordinate system
            xC   = 0.5 * ( bbox.getMinX() + bbox.getMaxX() )
            yC   = 0.5 * ( bbox.getMinY() + bbox.getMaxY() )
            
            tmi  = afwImage.MaskedImageF(templateMaskedImage, bbox, afwImage.PARENT)
            smi  = afwImage.MaskedImageF(scienceMaskedImage, bbox, afwImage.PARENT)
            cand = diffimLib.makeKernelCandidate(xC, yC, tmi, smi, policy)
            
            pexLog.Trace(self.log.getName(), 5,
                         "Candidate %d at %f, %f" % (cand.getId(), cand.getXCenter(), cand.getYCenter()))
            kernelCellSet.insertCandidate(cand)

        return kernelCellSet

    def _validateSize(self, templateMaskedImage, scienceMaskedImage):
        """Return True if two image-like objects are the same size
        """
        return templateMaskedImage.getDimensions() == scienceMaskedImage.getDimensions()
    
    def _validateWcs(self, templateExposure, scienceExposure):
        """Return True if the WCS of the two Exposures have the same origin and extent
        """
        templateWcs    = templateExposure.getWcs() 
        scienceWcs     = scienceExposure.getWcs()
        templateBBox   = templateExposure.getBBox(afwImage.PARENT)
        scienceBBox    = scienceExposure.getBBox(afwImage.PARENT)

        # LLC
        templateOrigin = templateWcs.pixelToSky(afwGeom.Point2D(templateBBox.getBegin()))
        scienceOrigin  = scienceWcs.pixelToSky(afwGeom.Point2D(scienceBBox.getBegin()))

        # URC
        templateLimit  = templateWcs.pixelToSky(afwGeom.Point2D(templateBBox.getEnd()))
        scienceLimit   = scienceWcs.pixelToSky(afwGeom.Point2D(scienceBBox.getEnd()))
        
        self.log.info("Template Wcs : %f,%f -> %f,%f" %
                      (templateOrigin[0], templateOrigin[1],
                       templateLimit[0], templateLimit[1]))
        self.log.info("Science Wcs : %f,%f -> %f,%f" %
                      (scienceOrigin[0], scienceOrigin[1],
                       scienceLimit[0], scienceLimit[1]))

        templateBBox = afwGeom.Box2D(templateOrigin.getPosition(), templateLimit.getPosition())
        scienceBBox  = afwGeom.Box2D(scienceOrigin.getPosition(), scienceLimit.getPosition())
        if not (templateBBox.overlaps(scienceBBox)):
            raise RuntimeError, "Input images do not overlap at all"

        if ( (templateOrigin.getPosition() != scienceOrigin.getPosition()) or \
             (templateLimit.getPosition()  != scienceLimit.getPosition())  or \
             (templateExposure.getDimensions() != scienceExposure.getDimensions())):
            return False
        return True<|MERGE_RESOLUTION|>--- conflicted
+++ resolved
@@ -209,12 +209,12 @@
             raise RuntimeError, "Input images different size"
             
         self.log.log(pexLog.Log.INFO, "compute PSF-matching kernel")
-<<<<<<< HEAD
-        if psfFwhmPixTc and psfFwhmPixTnc:
-            pexLog.Trace(self.log.getName(), 2, "Matching Psf FWHM %.2f -> %.2f pix" % (psfFwhmPixTc, psfFwhmPixTnc))
-
-
-
+        kernelCellSet = self._buildCellSet(templateMaskedImage,
+                                           scienceMaskedImage,
+                                           candidateList = candidateList)
+
+        if templateFwhmPix and scienceFwhmPix:
+            pexLog.Trace(self.log.getName(), 2, "Matching Psf FWHM %.2f -> %.2f pix" % (templateFwhmPix, scienceFwhmPix))
 
         if self.kconfig.useBicForKernelBasis:
             tmpKernelCellSet = self._buildCellSet(maskedImageToConvolve,
@@ -227,21 +227,6 @@
         else:
             basisList = makeKernelBasisList(self.kconfig, psfFwhmPixTc, psfFwhmPixTnc)
 
-
-        kernelCellSet = self._buildCellSet(maskedImageToConvolve,
-                                           maskedImageToNotConvolve,
-                                           candidateList = candidateList)
-
-=======
-        kernelCellSet = self._buildCellSet(templateMaskedImage,
-                                           scienceMaskedImage,
-                                           candidateList = candidateList)
-
-        if templateFwhmPix and scienceFwhmPix:
-            pexLog.Trace(self.log.getName(), 2, "Matching Psf FWHM %.2f -> %.2f pix" % (templateFwhmPix, scienceFwhmPix))
-        basisList = makeKernelBasisList(self.kconfig, templateFwhmPix, scienceFwhmPix)
-
->>>>>>> 845e490e
         spatialSolution, psfMatchingKernel, backgroundModel = self._solve(kernelCellSet, basisList)
         conditionNum = spatialSolution.getConditionNumber(eval("diffimLib.KernelSolution.%s" % (self.kconfig.conditionNumberType)))        
         self.metadata.set("spatialConditionNum", conditionNum)
